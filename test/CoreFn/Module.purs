module Test.CoreFn.Module
  ( testModule
  ) where

import Prelude
import Control.Monad.Eff (Eff)
import Control.Monad.Eff.Console (log, CONSOLE)
import Control.Monad.Eff.Exception (EXCEPTION)
import CoreFn.Expr (Bind(..), Expr(..), Literal(..))
import CoreFn.Ident (Ident(..))
import CoreFn.Module (Module(..), readModuleJSON)
import CoreFn.Names (ModuleName(..))
import Data.Foreign (ForeignError(..))
import Data.List.NonEmpty (singleton)
<<<<<<< HEAD
import Data.Maybe (Maybe(..))
import Data.Tuple (Tuple(..))
=======
>>>>>>> 843ca18c
import Test.Util (assertEqual, expectFailure, expectSuccess)

testModule :: forall e. Eff (console :: CONSOLE, err :: EXCEPTION | e) Unit
testModule = do
  log ""
  log "Test Module"

  testMissingName
  testName
  testImports
  testBuiltWith
  testExports
  testDecls
  testForeign

  where

  -- |
  -- Name
  --
  testMissingName = do
    let description = "Missing module name in JSON results in error"

    let json = """
      {}
    """

    expectFailure description (readModuleJSON json) \x ->
      assertEqual x (singleton (ForeignError "Module name not found"))

  testName = do
    let description = "Module name from JSON results in success"

    let json = """
      {
        "Main": {
          "imports": [],
          "builtWith": "0.10.1",
          "exports": [],
          "decls": [],
          "foreign": []
        }
      }
    """

    expectSuccess description (readModuleJSON json) \(Module x) ->
      assertEqual x.moduleName (ModuleName "Main")

  -- |
  -- Built with version
  --
  testBuiltWith = do
    let description = "Built with version from JSON result in success"

    let json = """
      {
        "Main": {
          "imports": [
            "Prim"
          ],
          "builtWith": "0.10.1",
          "exports": [],
          "decls": [],
          "foreign": []
        }
      }
    """

    expectSuccess description (readModuleJSON json) \(Module x) ->
      assertEqual x.builtWith "0.10.1"

  -- |
  -- Imports
  --
  testImports = do
    let description = "Module imports from JSON result in success"

    let json = """
      {
        "Main": {
          "imports": [
            "Prim"
          ],
          "builtWith": "0.10.1",
          "exports": [],
          "decls": [],
          "foreign": []
        }
      }
    """

    expectSuccess description (readModuleJSON json) \(Module x) ->
      assertEqual x.moduleImports
        [ ModuleName "Prim"
        ]

  -- |
  -- Exports
  --
  testExports = do
    let description = "Module exports from JSON result in success"

    let json = """
      {
        "Main": {
          "imports": [],
          "builtWith": "0.10.1",
          "exports": [
            "main"
          ],
          "decls": [],
          "foreign": []
        }
      }
    """

    expectSuccess description (readModuleJSON json) \(Module x) ->
      assertEqual x.moduleExports
        [ Ident "main"
        ]

  -- |
  -- Declarations
  --
  testDecls = do
    let description = "Module declarations from JSON result in success"

    let json = """
      {
        "Main": {
          "imports": [],
          "builtWith": "0.10.1",
          "exports": [
            "main"
          ],
          "decls": [
            {
              "x": [
                "Literal",
                [
                  "StringLiteral",
                  "x"
                ]
              ]
            },
            {
              "y": [
                "Literal",
                [
                  "StringLiteral",
                  "y"
                ]
              ]
            }
          ],
          "foreign": []
        }
      }
    """

    expectSuccess description (readModuleJSON json) \(Module x) -> do
<<<<<<< HEAD
      let ident = Ident "main"
      let moduleName = Just (ModuleName "Control.Monad.Eff.Console")
      let qualified = Qualified moduleName (Ident "log")
      let var = Var unit qualified
      let literal = Literal unit (StringLiteral "Hello world!")
      let app = App unit var literal
      let binding = Tuple (Tuple unit ident) app
      let decl = Bind [binding]
      assertEqual x.moduleDecls [ decl ]
=======
      let xIdent = Ident "x"
      let xLiteral = Literal unit (StringLiteral "x")
      let xDecl = NonRec unit xIdent xLiteral

      let yIdent = Ident "y"
      let yLiteral = Literal unit (StringLiteral "y")
      let yDecl = NonRec unit yIdent yLiteral

      assertEqual x.moduleDecls [ xDecl, yDecl ]
>>>>>>> 843ca18c

  -- |
  -- Foreign declarations
  --
  testForeign = do
    let description = "Foreign declarations from JSON result in success"

    let json = """
      {
        "Main": {
          "imports": [],
          "builtWith": "0.10.1",
          "exports": [],
          "decls": [],
          "foreign": [
            "log"
          ]
        }
      }
    """

    expectSuccess description (readModuleJSON json) \(Module x) ->
      assertEqual x.moduleForeign
        [ Ident "log"
        ]<|MERGE_RESOLUTION|>--- conflicted
+++ resolved
@@ -12,11 +12,7 @@
 import CoreFn.Names (ModuleName(..))
 import Data.Foreign (ForeignError(..))
 import Data.List.NonEmpty (singleton)
-<<<<<<< HEAD
-import Data.Maybe (Maybe(..))
 import Data.Tuple (Tuple(..))
-=======
->>>>>>> 843ca18c
 import Test.Util (assertEqual, expectFailure, expectSuccess)
 
 testModule :: forall e. Eff (console :: CONSOLE, err :: EXCEPTION | e) Unit
@@ -178,27 +174,17 @@
     """
 
     expectSuccess description (readModuleJSON json) \(Module x) -> do
-<<<<<<< HEAD
-      let ident = Ident "main"
-      let moduleName = Just (ModuleName "Control.Monad.Eff.Console")
-      let qualified = Qualified moduleName (Ident "log")
-      let var = Var unit qualified
-      let literal = Literal unit (StringLiteral "Hello world!")
-      let app = App unit var literal
-      let binding = Tuple (Tuple unit ident) app
-      let decl = Bind [binding]
-      assertEqual x.moduleDecls [ decl ]
-=======
       let xIdent = Ident "x"
       let xLiteral = Literal unit (StringLiteral "x")
-      let xDecl = NonRec unit xIdent xLiteral
+      let xBinding = Tuple (Tuple unit xIdent) xLiteral
+      let xDecl = Bind [ xBinding ]
 
       let yIdent = Ident "y"
       let yLiteral = Literal unit (StringLiteral "y")
-      let yDecl = NonRec unit yIdent yLiteral
+      let yBinding = Tuple (Tuple unit yIdent) yLiteral
+      let yDecl = Bind [ yBinding ]
 
       assertEqual x.moduleDecls [ xDecl, yDecl ]
->>>>>>> 843ca18c
 
   -- |
   -- Foreign declarations
